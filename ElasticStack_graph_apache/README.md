## Using Graph to Analyze Apache Logs and Potential Points of Compromise

This example demonstrates how to analyze Apache Log data for security vulnerabilities using the Graph capability of the Elastic Stack. 
The aim here is to begin exploration of the data from a security vulnerability that is well known (and likely unsuccessful) and can be identified in the logs e.g. an attempted directory traversal. From here, the user identify:

1. The origin of the request and subsequently other statistically significant attempts by the same source
1. From other threats identified in (1) other potential sources of threat.

These above steps can be repeated as the graph and 'threat space' is explored.

The data analyzed in this example is from the [Secrep.com](http://www.secrepo.com/) and represents the sites apache logs.
This data, published by Mike Sconzo, is licensed under a Creative Commons Attribution 4.0 International License.

### Versions and Pre-requisites

Example has been tested in following versions:

- Elasticsearch 5.0
- X-Pack 5.0
- Kibana 5.0
- Logstash 5.0
- Python 3.x

### Installation & Setup

* Follow the [Installation & Setup Guide](https://github.com/elastic/examples/blob/master/Installation%20and%20Setup.md) to install and test the elastic stack (*you can skip this step if you already have a working installation of the Elastic stack*)

* Install the X-Pack in Kibana and Elasticsearch 

  ```shell
  <path_to_elasticsearch_root_dir>/elasticsearch-plugin install x-pack
  <path_to_kibana_root_dir>/bin/kibana-plugin install x-pack
  ```

* Run Elasticsearch & Kibana

  ```shell
  <path_to_elasticsearch_root_dir>/bin/elasticsearch
  <path_to_kibana_root_dir>/bin/kibana
  ```


The following assumes the default username and password of "elastic" and "changeme".  These can be changed as detailed [here](https://www.elastic.co/guide/en/shield/current/native-realm.html).  If changed, ensure the Logstash.conf file is updated accordingly to permit ingestion.

* Check that Elasticsearch and Kibana are up and running.
  - Open `localhost:9200` in web browser and authenticate with "elastic" and "changeme" -- should return status code 200
  - Open `localhost:5601` in web browser -- should display Kibana UI.

  **Note:** By default, Elasticsearch runs on port 9200, and Kibana run on ports 5601. If you changed the default ports, change   the above calls to use appropriate ports.

### Download & Ingest Data

  Download the raw data from the secrepo website using the script `download_data.py` before processing and indexing the raw files using the provided Logstash configuration.

  The following details the required steps:
  
1. Download the contents of this folder <br>
    
    - `download_data.py` - Python script to download the raw files.
    - `secrepo.json` contains mapping for Elasticsearch index
    - `secrepo_logstash.conf` - Logstash config file to ingest data
    - `requirements.txt` - Python dependencies for above script
    - `patterns/` - Grok patterns for processing file
    - `secrepo_kibana.json` - Configuration for graph
    
2. Setup Python environment

    Requires Python 3.  Install dependencies with pip i.e. `pip install -r requirements.txt`

<<<<<<< HEAD
3. Run Python script to download data. This will download all data starting from 2015-01-17 to the current day. This script will create a subfolder `data` into which a log file for each day will be extracted.  Some days may not be available.
=======
3. Run Python script to download data. This will download all data starting from 2015-01-17 to the current day.
>>>>>>> b691828d

    ```
      python3 download_data.py
    ```

4. Index the data using Logstash and the configuration provided.
 
    ```
      cat ./data/* | <path_to_logstash_root_dir>/bin/logstash -f secrepo_logstash.conf
    ```
   
<<<<<<< HEAD
5. Check data availability. Once the index is indexed you can check to see if all the data is available in Elasticsearch. If you have downloaded all of the data from 2015-01-17 to the current day, you should get a `count` response greater than `300840` when you run the following command.
=======
5. Check data availability
  
  Once the index is indexed you can check to see if all the data is available in Elasticsearch. If you have downloaded all of the data from 2015-01-17 to the current day, you should get a `count` response greater than `300840` when you run the following command.
>>>>>>> b691828d

    ```shell
    curl -XGET localhost:9200/secrepo/_count -d '{
    	"query": {
    		"match_all": {}
    	}
    }'
    ```

### Configure Kibana for Index
  
  * Access Kibana by going to `http://localhost:5601` in a web browser
  * Connect Kibana to the `secrepo` index in Elasticsearch
      * Click the **Management** tab >> **Index Patterns** tab >> **Create New**. Specify `secrepo` as the index pattern name, using the default field `@timestamp` as the **Time-field name**, and click **Create** to define the index pattern. (Leave the **Use event times to create index names** box unchecked)
  * Open graph
      * Click on **Graph** tab.
      
### Explore Potential Threats
    
   * Select index `secrepo` in the upper left. 
   * Add the fields `url.parts`, `url`, `params`  and `src` as graph nodes using the (+) icon.  Select an appropriate icon/colour for the node types.  Not all of these fields are required and certain attack vectors maybe more effective by exploring specific fields.
   * Search for a common attack vector. Suggestions:
      * Directory traversal - e.g. `%255c`, `%2e%2e/` 
      * SQL injections e.g. `select AND from`  
      * Wordpress exploits e.g. `wordpress`
      * Hint: Explore the ip `71.19.248.47`
   * Expand the selection of nodes to explore common behaviours and to identify other potential threats and high risk sources.
   
For further simple common attack vectors see [here](https://www.sans.org/reading-room/whitepapers/logging/detecting-attacks-web-applications-log-files-2074)
 
The following illustrates a search for `%2f`, using the fields  `url.parts`, `url`, `params`  and `src` as nodes.   
      
  ![Graph Screenshot](https://github.com/gingerwizard/examples/blob/master/ElasticStack_graph_apache/secrepo_graph.jpg)

### We would love to hear from you!

If you run into issues running this example or have suggestions to improve it, please use Github issues to let us know. Have an easy fix? Submit a pull request. We will try our best to respond in a timely manner!

Have you created interesting examples using the Elastic Stack? Looking for a way to share your amazing work with the community? We would love to include your awesome work here. For more information on how to contribute, check out the **[Contribution](https://github.com/elastic/examples#contributing)** section!<|MERGE_RESOLUTION|>--- conflicted
+++ resolved
@@ -67,11 +67,7 @@
 
     Requires Python 3.  Install dependencies with pip i.e. `pip install -r requirements.txt`
 
-<<<<<<< HEAD
 3. Run Python script to download data. This will download all data starting from 2015-01-17 to the current day. This script will create a subfolder `data` into which a log file for each day will be extracted.  Some days may not be available.
-=======
-3. Run Python script to download data. This will download all data starting from 2015-01-17 to the current day.
->>>>>>> b691828d
 
     ```
       python3 download_data.py
@@ -83,13 +79,7 @@
       cat ./data/* | <path_to_logstash_root_dir>/bin/logstash -f secrepo_logstash.conf
     ```
    
-<<<<<<< HEAD
 5. Check data availability. Once the index is indexed you can check to see if all the data is available in Elasticsearch. If you have downloaded all of the data from 2015-01-17 to the current day, you should get a `count` response greater than `300840` when you run the following command.
-=======
-5. Check data availability
-  
-  Once the index is indexed you can check to see if all the data is available in Elasticsearch. If you have downloaded all of the data from 2015-01-17 to the current day, you should get a `count` response greater than `300840` when you run the following command.
->>>>>>> b691828d
 
     ```shell
     curl -XGET localhost:9200/secrepo/_count -d '{
